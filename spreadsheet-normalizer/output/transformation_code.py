import pandas as pd
import numpy as np

def transform(df):
    """Transform messy spreadsheet to normalized table"""
    result = df.copy()
    
    # STEP 0: Remove summary rows if detected
    summary_indices = [0, 1, 2, 3, 4, 5, 6, 7, 55, 56, 57, 58, 59, 60, 61, 62, 110, 111, 112, 113, 114, 115, 116, 117, 165, 166, 167, 168, 169, 170, 171, 172, 220, 221, 222, 223, 224, 225, 226, 227, 275, 276, 277, 278, 279, 280, 281, 282, 330, 331, 332, 333, 334, 335, 336, 337, 385, 386, 387, 388, 389, 390, 391, 392, 440, 441, 442, 443, 444, 445, 446, 447, 495, 496, 497, 498, 499, 500, 501, 502, 550, 551, 552, 553, 554, 555, 556, 557, 605, 606, 607, 608, 609, 610, 611, 612, 660, 661, 662, 663, 664, 665, 666, 667, 715, 716, 717, 718, 719, 720, 721, 722, 770, 771, 772, 773, 774, 775, 776, 777, 825, 826, 827, 828, 829, 830, 831, 832, 880, 881, 882, 883, 884, 885, 886, 887, 888, 889, 890, 891, 892, 893, 894, 895, 990, 991, 992, 993, 994, 995, 996, 997, 998, 999, 1000, 1001, 1002, 1003, 1004, 1005, 1100, 1101, 1102, 1103, 1104, 1105, 1106, 1107, 1108, 1109, 1110, 1111, 1112, 1113, 1114, 1115, 1210, 1211, 1212, 1213, 1214, 1215, 1216, 1217, 1218, 1219, 1220, 1221, 1222, 1223, 1224, 1225]
    if summary_indices:
        try:
            result = result.drop(index=summary_indices).reset_index(drop=True)
            print(f"Removed {len(summary_indices)} summary rows")
        except Exception as e:
            print(f"Warning: Could not remove summary rows: {e}")
    
    # STEP 1: Split composite columns
    # Split 項目  # Metadata: 60% frequency, 2 parts
    try:
        split_result = result['項目'].str.split(' - ', expand=True)
        if split_result.shape[1] >= 2:
            result['item_type_zh'] = split_result[0]
            result['item_dimension_zh'] = split_result[1]
            print(f'Split 項目 into 2 columns')
        else:
            print(f'Warning: Split of 項目 produced {split_result.shape[1]} columns, expected 2')
    except Exception as e:
        print(f'Error splitting 項目: {e}')
    
    # Split Item  # Metadata: 60% frequency, 2 parts
    try:
        split_result = result['Item'].str.split(' - ', expand=True)
        if split_result.shape[1] >= 2:
            result['item_type_en'] = split_result[0]
            result['item_dimension_en'] = split_result[1]
            print(f'Split Item into 2 columns')
        else:
            print(f'Warning: Split of Item produced {split_result.shape[1]} columns, expected 2')
    except Exception as e:
        print(f'Error splitting Item: {e}')
    
    # STEP 2: Type conversions
    def convert_有否向警方舉報事件(value):
        '''
        Convert 有否向警方舉報事件 to boolean
        Based on metadata unique_values: ['不適用', '有', '沒有']
        Value mapping: {'不適用': None, '有': True, '沒有': False}
        '''
        if pd.isna(value):
            return None
        value_str = str(value).strip().lower()
        
        # True values
        if value_str == '有':
            return True
        # False values
        elif value_str == '沒有':
            return False
        # N/A values
        elif value_str == '不適用':
            return None
        else:
            print(f"Warning: Unexpected value in 有否向警方舉報事件: '{value}'")
            return None
<<<<<<< HEAD
    
=======

    def convert_incident_reported(value):
        '''Convert Incident Being or Not Reported to Police to boolean
        Based on metadata unique_values: ['Yes', 'No']
        '''
        if pd.isna(value):
            return None
        value_str = str(value).strip()
        
        # True values
        if value_str == 'Yes':
            return True
        # False values
        elif value_str == 'No':
            return False
        else:
            print(f"Warning: Unexpected value in Incident Being or Not Reported to Police: '{value}'")
            return None

>>>>>>> a172e043
    # Apply conversions
    try:
        result['有否向警方舉報事件'] = result['有否向警方舉報事件'].apply(convert_有否向警方舉報事件)
        print(f'Converted 有否向警方舉報事件 to boolean')
    except Exception as e:
        print(f'Error converting 有否向警方舉報事件: {e}')
    
    # STEP 3: Rename columns
    rename_map = {
        '年份/Year': 'year',
<<<<<<< HEAD
        '有否向警方舉報事件': 'incident_reported_to_police',
=======
        '有否向警方舉報事件': 'reported_to_police',
        'Incident Being or Not Reported to Police': 'incident_reported',
>>>>>>> a172e043
        '類別': 'category_zh',
        'Category': 'category_en',
        '個案數字/No. of Cases': 'number_of_cases'
    }
    result.rename(columns=rename_map, inplace=True)
    
    # STEP 4: Select and order final columns
<<<<<<< HEAD
    expected_columns = ['year', 'incident_reported_to_police', 'category_zh', 'category_en', 'item_type_zh', 'item_dimension_zh', 'item_type_en', 'item_dimension_en', 'number_of_cases']
=======
    expected_columns = ['year', 'reported_to_police', 'incident_reported', 'category_zh', 'category_en', 'item_type', 'gender', 'item_type_en', 'gender_en', 'number_of_cases']
>>>>>>> a172e043
    result = result[expected_columns]
    
    return result<|MERGE_RESOLUTION|>--- conflicted
+++ resolved
@@ -62,9 +62,6 @@
         else:
             print(f"Warning: Unexpected value in 有否向警方舉報事件: '{value}'")
             return None
-<<<<<<< HEAD
-    
-=======
 
     def convert_incident_reported(value):
         '''Convert Incident Being or Not Reported to Police to boolean
@@ -84,7 +81,6 @@
             print(f"Warning: Unexpected value in Incident Being or Not Reported to Police: '{value}'")
             return None
 
->>>>>>> a172e043
     # Apply conversions
     try:
         result['有否向警方舉報事件'] = result['有否向警方舉報事件'].apply(convert_有否向警方舉報事件)
@@ -95,12 +91,8 @@
     # STEP 3: Rename columns
     rename_map = {
         '年份/Year': 'year',
-<<<<<<< HEAD
-        '有否向警方舉報事件': 'incident_reported_to_police',
-=======
         '有否向警方舉報事件': 'reported_to_police',
         'Incident Being or Not Reported to Police': 'incident_reported',
->>>>>>> a172e043
         '類別': 'category_zh',
         'Category': 'category_en',
         '個案數字/No. of Cases': 'number_of_cases'
@@ -108,11 +100,7 @@
     result.rename(columns=rename_map, inplace=True)
     
     # STEP 4: Select and order final columns
-<<<<<<< HEAD
-    expected_columns = ['year', 'incident_reported_to_police', 'category_zh', 'category_en', 'item_type_zh', 'item_dimension_zh', 'item_type_en', 'item_dimension_en', 'number_of_cases']
-=======
     expected_columns = ['year', 'reported_to_police', 'incident_reported', 'category_zh', 'category_en', 'item_type', 'gender', 'item_type_en', 'gender_en', 'number_of_cases']
->>>>>>> a172e043
     result = result[expected_columns]
     
     return result