--- conflicted
+++ resolved
@@ -644,12 +644,8 @@
                     original_cells[f"{get_column_letter(c)}{r}"] = str(v)
         original_tokens = len(json.dumps(original_cells, ensure_ascii=False))
 
-<<<<<<< HEAD
-        row_anchors, col_anchors = fast_find_structural_anchors(sheet, k)
-=======
         # Find anchors
         row_anchors, col_anchors = find_structural_anchors(sheet, k)
->>>>>>> a172e043
         kept_rows, kept_cols = extract_cells_near_anchors(sheet, row_anchors, col_anchors, 0)
 
         if not kept_rows or not kept_cols:
@@ -777,21 +773,12 @@
 
     def __init__(self, config: Dict[str, Any]):
         self.config = config
-<<<<<<< HEAD
-        self.k = config.get('anchor_neighborhood', 2)
-        self.detect_bilingual_pairs = config.get('detect_bilingual_pairs', True)
-        self.bilingual_confidence_threshold = config.get('bilingual_confidence_threshold', 0.7)
-        logger.info(
-            f"Initialized SpreadsheetEncoder with k={self.k}, "
-            f"bilingual_detection={self.detect_bilingual_pairs}"
-=======
         # Anchor neighborhood comes from the encoder section of config/config.yaml
         # (encoder.anchor_neighborhood). Default to 2 if not provided.
         self.k = int(config.get('anchor_neighborhood', 2) or 2)
         logger.info(
             "Initialized SpreadsheetEncoder with config-driven anchor_neighborhood=%s",
             self.k,
->>>>>>> a172e043
         )
 
     def load_file(self, file_path: str) -> pd.DataFrame:
@@ -1265,8 +1252,6 @@
         total_count = len(series)
         unique_values = col_metadata.get('unique_values', [])
 
-<<<<<<< HEAD
-=======
         if pd.api.types.is_numeric_dtype(series):
             if pd.api.types.is_integer_dtype(series):
                 # Could be year if values are in reasonable range
@@ -1278,7 +1263,6 @@
                 return 'integer'
             return 'numeric'
         # Very low cardinality -> likely categorical or boolean
->>>>>>> a172e043
         if unique_count <= 10:
             unique_vals_lower = [str(v).lower().strip() for v in unique_values]
 
@@ -1305,31 +1289,15 @@
 
             return 'categorical'
 
-<<<<<<< HEAD
-=======
 
         # High cardinality -> identifier
->>>>>>> a172e043
         if unique_count / total_count > 0.95:
             return 'identifier'
 
         if unique_count / total_count < 0.5 and unique_count <= 50:
             return 'categorical'
 
-<<<<<<< HEAD
-        if pd.api.types.is_numeric_dtype(series):
-            if pd.api.types.is_integer_dtype(series):
-                if not series.empty:
-                    min_val = series.min()
-                    max_val = series.max()
-                    if 1900 <= min_val <= 2100 and 1900 <= max_val <= 2100:
-                        return 'year'
-                return 'integer'
-            return 'numeric'
-
-=======
         # Check for date patterns
->>>>>>> a172e043
         if self._is_date_column(series):
             return 'date'
 
